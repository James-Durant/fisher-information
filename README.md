--- conflicted
+++ resolved
@@ -31,8 +31,4 @@
 Lucas Wilkins - lucas@lucaswilkins.com
 
 ## Acknowledgements
-<<<<<<< HEAD
-This work has been partially supported by the  STFC Facilities Programme Fund  through the ISIS Neutron and Muon Source, and Scientific Computing Department of Rutherford Appleton Laboratory, Science and Technology Facilities Council, and by the Wave 1 of The UKRI Strategic Priorities Fund under the EPSRC Grant EP/T001569/1, particularly the "AI for Science" theme within that grant and The Alan Turing Institute. We would also like to thank Luke Clifton for his assistance and expertise in fitting the DMPC data.
-=======
-This work has been partially supported by the STFC Facilities Programme Fund through the ISIS Neutron and Muon Source, and Scientific Computing Department of Rutherford Appleton Laboratory, Science and Technology Facilities Council, and by the Wave 1 of The UKRI Strategic Priorities Fund under the EPSRC Grant EP/T001569/1, particularly the "AI for Science" theme within that grant and The Alan Turing Institute. We would also like to thank Luke Clifton for his assistance and expertise in fitting the DMPC data.
->>>>>>> cd44dc7d
+This work has been partially supported by the STFC Facilities Programme Fund through the ISIS Neutron and Muon Source, and Scientific Computing Department of Rutherford Appleton Laboratory, Science and Technology Facilities Council, and by the Wave 1 of The UKRI Strategic Priorities Fund under the EPSRC Grant EP/T001569/1, particularly the "AI for Science" theme within that grant and The Alan Turing Institute. We would also like to thank Luke Clifton for his assistance and expertise in fitting the DMPC data.